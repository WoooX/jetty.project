<project xmlns="http://maven.apache.org/POM/4.0.0" xmlns:xsi="http://www.w3.org/2001/XMLSchema-instance" xsi:schemaLocation="http://maven.apache.org/POM/4.0.0 http://maven.apache.org/maven-v4_0_0.xsd">
  <modelVersion>4.0.0</modelVersion>
  <parent>
    <groupId>org.eclipse.jetty</groupId>
    <artifactId>jetty-parent</artifactId>
    <version>20</version>
  </parent>
  <artifactId>jetty-project</artifactId>
  <version>9.0.0-SNAPSHOT</version>
  <name>Jetty :: Project</name>
  <url>${jetty.url}</url>
  <packaging>pom</packaging>
  <properties>
    <project.build.sourceEncoding>UTF-8</project.build.sourceEncoding>
    <jetty.url>http://www.eclipse.org/jetty</jetty.url>
    <orbit-servlet-api-version>3.0.0.v201112011016</orbit-servlet-api-version>
    <build-support-version>1.1</build-support-version>
    <slf4j-version>1.6.1</slf4j-version>
    <jetty-test-policy-version>1.2</jetty-test-policy-version>
  </properties>
  <scm>
    <connection>scm:git:http://git.eclipse.org/gitroot/jetty/org.eclipse.jetty.project.git</connection>
    <developerConnection>scm:git:ssh://git.eclipse.org/gitroot/jetty/org.eclipse.jetty.project.git</developerConnection>
    <url>http://git.eclipse.org/c/jetty/org.eclipse.jetty.project.git/tree</url>
  </scm>
  <build>
    <defaultGoal>install</defaultGoal>
    <plugins>
      <plugin>
        <artifactId>maven-compiler-plugin</artifactId>
        <configuration>
          <source>1.7</source>
          <target>1.7</target>
          <verbose>false</verbose>
        </configuration>
      </plugin>
      <plugin>
        <artifactId>maven-release-plugin</artifactId>
        <configuration>
          <autoVersionSubmodules>true</autoVersionSubmodules>
        </configuration>
      </plugin>
      <plugin>
        <groupId>org.apache.maven.plugins</groupId>
        <artifactId>maven-remote-resources-plugin</artifactId>
        <executions>
          <execution>
            <phase>generate-resources</phase>
            <goals>
              <goal>process</goal>
            </goals>
            <configuration>
              <resourceBundles>
                <resourceBundle>org.eclipse.jetty.toolchain:jetty-artifact-remote-resources:1.1</resourceBundle>
              </resourceBundles>
            </configuration>
          </execution>
        </executions>
      </plugin>
      <!-- source maven plugin creates the source bundle and adds manifest -->
      <plugin>
        <inherited>true</inherited>
        <groupId>org.apache.maven.plugins</groupId>
        <artifactId>maven-source-plugin</artifactId>
        <executions>
          <execution>
            <id>attach-sources</id>
            <phase>process-classes</phase>
            <goals>
              <goal>jar</goal>
            </goals>
            <configuration>
              <archive>
                <manifestEntries>
                  <Bundle-ManifestVersion>2</Bundle-ManifestVersion>
                  <Bundle-Name>${project.name}</Bundle-Name>
                  <Bundle-SymbolicName>${bundle-symbolic-name}.source;singleton:=true</Bundle-SymbolicName>
                  <Bundle-Vendor>Eclipse.org - Jetty</Bundle-Vendor>
                  <Bundle-Version>${parsedVersion.osgiVersion}</Bundle-Version>
                  <Eclipse-SourceBundle>${bundle-symbolic-name};version="${parsedVersion.osgiVersion}";roots:="."</Eclipse-SourceBundle>
                </manifestEntries>
              </archive>
            </configuration>
          </execution>
        </executions>
      </plugin>
      <!-- Build helper maven plugin sets the parsedVersion.osgiVersion property -->
      <plugin>
        <groupId>org.codehaus.mojo</groupId>
        <artifactId>build-helper-maven-plugin</artifactId>
        <executions>
          <execution>
            <id>set-osgi-version</id>
            <phase>validate</phase>
            <goals>
              <goal>parse-version</goal>
            </goals>
          </execution>
        </executions>
      </plugin>
      <plugin>
        <groupId>org.eclipse.jetty.toolchain</groupId>
        <artifactId>jetty-version-maven-plugin</artifactId>
        <executions>
          <execution>
            <id>attach-version</id>
            <phase>process-resources</phase>
            <goals>
              <goal>attach-version-text</goal>
            </goals>
          </execution>
        </executions>
      </plugin>
      <!-- Enforcer Plugin -->
      <plugin>
        <groupId>org.apache.maven.plugins</groupId>
        <artifactId>maven-enforcer-plugin</artifactId>
        <executions>
          <execution>
            <id>enforce-java</id>
            <goals>
              <goal>enforce</goal>
            </goals>
            <configuration>
              <rules>
                <requireMavenVersion>
                  <version>[3.0.0,)</version>
                </requireMavenVersion>
                <requireJavaVersion>
                  <version>[1.7,)</version>
                  <message>[ERROR] OLD JDK [${java.version}] in use. Jetty ${project.version} requires JDK 1.7 or newer</message>
                </requireJavaVersion>
                <versionTxtRule implementation="org.eclipse.jetty.toolchain.enforcer.rules.VersionTxtRule" />
                <versionOsgiRule implementation="org.eclipse.jetty.toolchain.enforcer.rules.RequireOsgiCompatibleVersionRule" />
                <versionRedhatRule implementation="org.eclipse.jetty.toolchain.enforcer.rules.RequireRedhatCompatibleVersionRule" />
                <versionDebianRule implementation="org.eclipse.jetty.toolchain.enforcer.rules.RequireDebianCompatibleVersionRule" />
             </rules>
            </configuration>
          </execution>
          <execution>
            <id>enforce-orbit-deps</id>
            <goals>
              <goal>enforce</goal>
            </goals>
            <configuration>
              <rules>
                <!-- Banned Dependencies (should use Orbit based versions now) -->
                <bannedDependencies>
                  <excludes>
<!--
                    <exclude>javax.servlet</exclude>
-->
                    <exclude>javax.servlet.jsp</exclude>
                    <exclude>org.apache.geronimo.specs</exclude>
                    <exclude>javax.mail</exclude>
                    <exclude>javax.activation</exclude>
                  </excludes>
                  <!-- allowed combinations -->
                  <includes>
                    <include>org.apache.geronimo.specs:geronimo-atinject_1.0_spec:jar:*</include>
<<<<<<< HEAD
<!--
=======
                    <include>javax.net.websocket:*:*:*</include>
                    <include>javax.websocket:*:*:*</include>
>>>>>>> b3e11143
                    <include>javax.servlet:*:*:*:provided</include>
-->
                    <include>javax.servlet.jsp:*:*:*:provided</include>
                    <include>javax.servlet</include>
<!--
                    <include>org.apache.geronimo.specs</include>
                    <include>javax.mail</include>
                    <include>javax.activation</include>
-->
                  </includes>
                  <searchTransitive>true</searchTransitive>
                  <message>This dependency is banned, use the ORBIT provided dependency instead.</message>
                </bannedDependencies>
              </rules>
              <fail>true</fail>
            </configuration>
          </execution>
          <execution>
            <id>ban-junit.jar</id>
            <goals>
              <goal>enforce</goal>
            </goals>
            <configuration>
              <rules>
                <bannedDependencies>
                  <excludes>
                    <exclude>junit:junit:*:jar</exclude>
                  </excludes>
                  <searchTransitive>true</searchTransitive>
                  <message>We use junit-dep.jar, not junit.jar (as the standard junit.jar aggregates too many 3rd party libs inside of it)</message>
                </bannedDependencies>
              </rules>
            </configuration>
          </execution>
        </executions>
        <dependencies>
           <dependency>
             <groupId>org.eclipse.jetty.toolchain</groupId>
             <artifactId>jetty-build-support</artifactId>
             <version>${build-support-version}</version>
           </dependency>
        </dependencies>
      </plugin>
      <plugin>
        <groupId>org.apache.maven.plugins</groupId>
        <artifactId>maven-pmd-plugin</artifactId>
        <executions>
          <execution>
            <id>named-logging-enforcement</id>
            <phase>compile</phase>
            <goals>
              <goal>check</goal>
            </goals>
            <configuration>
              <verbose>true</verbose>
            </configuration>
          </execution>
        </executions>
        <configuration>
          <targetJdk>1.7</targetJdk>
          <rulesets>
            <ruleset>jetty/pmd_logging_ruleset.xml</ruleset>
          </rulesets>
        </configuration>
        <dependencies>
          <dependency>
            <groupId>org.eclipse.jetty.toolchain</groupId>
            <artifactId>jetty-build-support</artifactId>
            <version>${build-support-version}</version>
          </dependency>
        </dependencies>
      </plugin>
    </plugins>
    <pluginManagement>
      <plugins>
        <plugin>
          <groupId>org.eclipse.jetty.toolchain</groupId>
          <artifactId>jetty-version-maven-plugin</artifactId>
          <version>1.0.7</version>
        </plugin>
        <plugin>
          <groupId>org.apache.maven.plugins</groupId>
          <artifactId>maven-jar-plugin</artifactId>
          <configuration>
            <archive>
              <manifestEntries>
                <Implementation-Version>${project.version}</Implementation-Version>
                <Implementation-Vendor>Eclipse.org - Jetty</Implementation-Vendor>
                <url>${jetty.url}</url>
              </manifestEntries>
            </archive>
          </configuration>
        </plugin>
        <plugin>
          <groupId>org.apache.maven.plugins</groupId>
          <artifactId>maven-surefire-plugin</artifactId>
          <configuration>
            <argLine>-showversion -XX:+PrintGCDetails</argLine>
            <failIfNoTests>false</failIfNoTests>
            <!--systemProperties>
              <property>
                <name>org.eclipse.jetty.io.AbstractBuffer.boundsChecking</name>
                <value>true</value>
              </property>
            </systemProperties-->
          </configuration>
        </plugin>
        <plugin>
          <groupId>org.apache.felix</groupId>
          <artifactId>maven-bundle-plugin</artifactId>
          <extensions>true</extensions>
          <configuration>
            <instructions>
              <Bundle-SymbolicName>${bundle-symbolic-name}</Bundle-SymbolicName>
              <Bundle-RequiredExecutionEnvironment>JavaSE-1.7</Bundle-RequiredExecutionEnvironment>
              <Bundle-DocURL>${jetty.url}</Bundle-DocURL>
              <Bundle-Vendor>Eclipse Jetty Project</Bundle-Vendor>
              <Bundle-Classpath>.</Bundle-Classpath>
              <Export-Package>${bundle-symbolic-name}.*;version="${parsedVersion.majorVersion}.${parsedVersion.minorVersion}.${parsedVersion.incrementalVersion}"</Export-Package>
              <Bundle-Copyright>Copyright (c) 2008-2012 Mort Bay Consulting Pty. Ltd.</Bundle-Copyright>
              <_versionpolicy>[$(version;==;$(@)),$(version;+;$(@)))</_versionpolicy>
            </instructions>
          </configuration>
        </plugin>
        <plugin>
          <groupId>org.apache.maven.plugins</groupId>
          <artifactId>maven-assembly-plugin</artifactId>
          <dependencies>
            <dependency>
              <groupId>org.eclipse.jetty.toolchain</groupId>
              <artifactId>jetty-assembly-descriptors</artifactId>
              <version>1.0</version>
            </dependency>
          </dependencies>
        </plugin>
        <plugin>
          <groupId>org.codehaus.mojo</groupId>
          <artifactId>findbugs-maven-plugin</artifactId>
          <configuration>
            <findbugsXmlOutput>true</findbugsXmlOutput>
            <xmlOutput>true</xmlOutput>
            <effort>Max</effort>
            <onlyAnalyze>org.eclipse.jetty.*</onlyAnalyze>
          </configuration>
        </plugin>
        <plugin>
          <groupId>org.apache.maven.plugins</groupId>
          <artifactId>maven-dependency-plugin</artifactId>
        </plugin>
        <plugin>
          <groupId>org.apache.maven.plugins</groupId>
          <artifactId>maven-jxr-plugin</artifactId>
        </plugin>
        <plugin>
          <groupId>org.apache.maven.plugins</groupId>
          <artifactId>maven-javadoc-plugin</artifactId>
          <configuration>
            <docfilessubdirs>true</docfilessubdirs>
            <detectLinks>false</detectLinks>
            <detectJavaApiLink>true</detectJavaApiLink>
            <excludePackageNames>org.slf4j.*;org.mortbay.*</excludePackageNames>
            <links>
              <link>http://download.eclipse.org/jetty/stable-7/apidocs/</link>
            </links>
            <tags>
              <tag>
                <name>org.apache.xbean.XBean</name>
                <placement>a</placement>
                <head>Apache XBean:</head>
              </tag>
            </tags>
            </configuration>
        </plugin>
        <plugin>
          <groupId>org.apache.maven.plugins</groupId>
          <artifactId>maven-pmd-plugin</artifactId>
          <version>2.7.1</version>
        </plugin>
      </plugins>
    </pluginManagement>
  </build>
  <reporting>
    <plugins>
      <plugin>
        <groupId>org.apache.maven.plugins</groupId>
        <artifactId>maven-jxr-plugin</artifactId>
        <version>2.1</version>
      </plugin>
      <plugin>
        <groupId>org.apache.maven.plugins</groupId>
        <artifactId>maven-javadoc-plugin</artifactId>
        <version>2.8</version>
        <configuration>
          <maxmemory>512m</maxmemory>
          <docfilessubdirs>true</docfilessubdirs>
          <detectLinks>true</detectLinks>
          <detectJavaApiLink>true</detectJavaApiLink>
        </configuration>
      </plugin>
      <plugin>
        <groupId>org.apache.maven.plugins</groupId>
        <artifactId>maven-pmd-plugin</artifactId>
        <version>2.7.1</version>
        <configuration>
          <targetJdk>1.5</targetJdk>
          <rulesets>
            <ruleset>jetty/pmd_ruleset.xml</ruleset>
          </rulesets>
        </configuration>
      </plugin>
      <plugin>
        <groupId>org.codehaus.mojo</groupId>
        <artifactId>findbugs-maven-plugin</artifactId>
        <version>2.3.2</version>
      </plugin>
    </plugins>
  </reporting>
  <repositories>
    <repository>
      <snapshots>
        <enabled>true</enabled>
      </snapshots>
      <id>sonatype-snapshots</id>
      <name>Sonatype Jetty Snapshots</name>
      <url>http://oss.sonatype.org/content/groups/jetty</url>
    </repository>
  </repositories>
  <modules>
    <module>jetty-ant</module>
    <module>jetty-util</module>
    <module>jetty-jmx</module>
    <module>jetty-io</module>
    <module>jetty-http</module>
    <module>jetty-continuation</module>
    <module>jetty-server</module>
    <module>jetty-xml</module>
    <module>jetty-security</module>
    <module>jetty-servlet</module>
    <module>jetty-webapp</module>
    <module>jetty-spdy</module>
    <module>jetty-websocket</module>
    <module>jetty-servlets</module>
    <module>jetty-util-ajax</module>
    <module>jetty-maven-plugin</module>
    <module>jetty-jspc-maven-plugin</module>
    <module>jetty-deploy</module>
    <module>jetty-start</module>
    <module>jetty-plus</module>
    <module>jetty-annotations</module>
    <module>jetty-jndi</module>
    <module>jetty-jsp</module>
    <module>jetty-jaas</module>
    <module>jetty-spring</module>
    <module>jetty-client</module>
    <module>jetty-proxy</module>
    <module>jetty-jaspi</module>
    <module>jetty-osgi</module>
    <module>jetty-rewrite</module>
    <module>jetty-nosql</module>
    <module>examples</module>
    <module>tests</module>
    <module>aggregates/jetty-all</module>
    <module>jetty-distribution</module>

    <!-- modules that need fixed and added back, or simply dropped and not maintained
    <module>tests</module>

    <module>jetty-runner</module>
    <module>jetty-rhttp</module>
    <module>jetty-http-spi</module>
    -->
  </modules>
  <dependencyManagement>
    <dependencies>
      <!-- Orbit Deps -->
      <dependency>
         <groupId>javax.servlet</groupId>
         <artifactId>javax.servlet-api</artifactId>
         <version>3.1-b01</version>
<!--
         <groupId>org.eclipse.jetty.orbit</groupId>
         <artifactId>javax.servlet</artifactId>
         <version>3.0.0.v201112011016</version>
-->
       </dependency>
      <dependency>
        <groupId>org.eclipse.jetty.orbit</groupId>
        <artifactId>javax.annotation</artifactId>
        <version>1.1.0.v201108011116</version>
      </dependency>
      <dependency>
        <groupId>org.eclipse.jetty.orbit</groupId>
        <artifactId>org.objectweb.asm</artifactId>
        <version>3.1.0.v200803061910</version>
      </dependency>
      <dependency>
        <groupId>org.eclipse.jetty.orbit</groupId>
        <artifactId>javax.activation</artifactId>
        <version>1.1.0.v201105071233</version>
      </dependency>
      <dependency>
        <groupId>org.eclipse.jetty.orbit</groupId>
        <artifactId>javax.mail.glassfish</artifactId>
        <version>1.4.1.v201005082020</version>
      </dependency>
      <dependency>
        <groupId>org.eclipse.jetty.orbit</groupId>
        <artifactId>javax.transaction</artifactId>
        <version>1.1.1.v201105210645</version>
      </dependency>
      <dependency>
        <groupId>org.eclipse.jetty.orbit</groupId>
        <artifactId>javax.security.auth.message</artifactId>
        <version>1.0.0.v201108011116</version>
      </dependency>
      <!--
      <dependency>
        <groupId>org.eclipse.jetty.orbit</groupId>
        <artifactId>javax.servlet.jsp</artifactId>
        <version>2.1.0.v201105211820</version>
      </dependency>
      <dependency>
        <groupId>org.eclipse.jetty.orbit</groupId>
        <artifactId>javax.servlet.jsp.jstl</artifactId>
        <version>1.2.0.v201105211821</version>
      </dependency>
      <dependency>
        <groupId>org.eclipse.jetty.orbit</groupId>
        <artifactId>javax.el</artifactId>
        <version>2.1.0.v201105211819</version>
      </dependency>
      <dependency>
        <groupId>org.eclipse.jetty.orbit</groupId>
        <artifactId>com.sun.el</artifactId>
        <version>1.0.0.v201105211818</version>
      </dependency>
      <dependency>
        <groupId>org.eclipse.jetty.orbit</groupId>
        <artifactId>org.apache.jasper.glassfish</artifactId>
        <version>2.1.0.v201110031002</version>
      </dependency>
      <dependency>
        <groupId>org.eclipse.jetty.orbit</groupId>
        <artifactId>org.apache.taglibs.standard.glassfish</artifactId>
        <version>1.2.0.v201112081803</version>
      </dependency>
      <dependency>
        <groupId>org.eclipse.jetty.orbit</groupId>
        <artifactId>org.eclipse.jdt.core</artifactId>
        <version>3.7.1</version>
      </dependency>
        -->

      <!-- Old Deps -->
      <dependency>
        <groupId>org.apache.maven</groupId>
        <artifactId>maven-plugin-tools-api</artifactId>
        <version>2.0</version>
      </dependency>
      <dependency>
        <groupId>org.eclipse.jetty.toolchain</groupId>
        <artifactId>jetty-test-helper</artifactId>
        <version>2.0</version>
      </dependency>
      <dependency>
        <groupId>org.slf4j</groupId>
        <artifactId>jcl104-over-slf4j</artifactId>
        <version>${slf4j-version}</version>
      </dependency>
      <dependency>
        <groupId>org.slf4j</groupId>
        <artifactId>log4j-over-slf4j</artifactId>
        <version>${slf4j-version}</version>
      </dependency>
      <dependency>
        <groupId>org.slf4j</groupId>
        <artifactId>slf4j-api</artifactId>
        <version>${slf4j-version}</version>
      </dependency>
      <!-- NOTICE: we no longer use junit.jar as it bundles/aggregates too many
           3rd party libraries in itself
      <dependency>
        <groupId>junit</groupId>
        <artifactId>junit</artifactId>
        <version>4.8.1</version>
      </dependency>
        -->
      <dependency>
        <groupId>junit</groupId>
        <artifactId>junit-dep</artifactId>
        <version>4.10</version>
      </dependency>
      <dependency>
        <groupId>org.hamcrest</groupId>
        <artifactId>hamcrest-core</artifactId>
        <version>1.2.1</version>
      </dependency>
      <dependency>
        <groupId>org.hamcrest</groupId>
        <artifactId>hamcrest-library</artifactId>
        <version>1.2.1</version>
      </dependency>
      <dependency>
        <groupId>org.mockito</groupId>
        <artifactId>mockito-core</artifactId>
        <version>1.8.5</version>
        <exclusions>
          <exclusion>
            <groupId>junit</groupId>
            <artifactId>junit</artifactId>
          </exclusion>
        </exclusions>
      </dependency>
    </dependencies>
  </dependencyManagement>
  <!--
    Usage:
    configure settings.xml for jetty.eclipse.website server entry
    > mvn -N site:deploy
    or
    > mvn -N site:sshdeploy     (for ssh users w/passphrase and ssh-agent)
   -->
  <profiles>
    <profile>
      <id>release</id>
      <modules>
        <module>jetty-aggregate</module>
      </modules>
    </profile>
    <profile>
      <id>update-version</id>
      <build>
        <plugins>
          <plugin>
            <groupId>org.eclipse.jetty.toolchain</groupId>
            <artifactId>jetty-version-maven-plugin</artifactId>
            <executions>
              <execution>
                <id>gen-versiontxt</id>
                <phase>generate-resources</phase>
                <goals>
                  <goal>update-version-text</goal>
                </goals>
                <configuration>
                  <refreshTags>true</refreshTags>
                  <copyGenerated>true</copyGenerated>
                  <attachArtifact>false</attachArtifact>
                  <updateDate>true</updateDate>
                </configuration>
              </execution>
            </executions>
          </plugin>
        </plugins>
      </build>
    </profile>
    <profile>
      <id>maven-3</id>
      <activation>
        <file>
          <!--  This employs that the basedir expression is only recognized by Maven 3.x (see MNG-2363) -->
          <exists>${basedir}</exists>
        </file>
      </activation>
      <build>
        <plugins>
          <plugin>
            <artifactId>maven-site-plugin</artifactId>
            <executions>
              <execution>
                <id>attach-descriptor</id>
                <goals>
                  <goal>attach-descriptor</goal>
                </goals>
              </execution>
            </executions>
          </plugin>
        </plugins>
      </build>
    </profile>
    <profile>
      <id>aggregate-site</id>
      <build>
        <plugins>
          <plugin>
            <groupId>org.apache.maven.plugins</groupId>
            <artifactId>maven-jxr-plugin</artifactId>
            <configuration>
              <aggregate>true</aggregate>
            </configuration>
          </plugin>
          <plugin>
            <groupId>org.apache.maven.plugins</groupId>
            <artifactId>maven-javadoc-plugin</artifactId>
            <configuration>
              <excludePackageNames>com.acme</excludePackageNames>
              <links>
                <link>http://java.sun.com/javase/6/docs/api/</link>
                <link>http://java.sun.com/javaee/6/docs/api</link>
                <link>http://junit.sourceforge.net/javadoc/</link>
              </links>
              <tags>
                <tag>
                  <name>org.apache.xbean.XBean</name>
                  <placement>X</placement>
                  <head />
                </tag>
              </tags>
            </configuration>
          </plugin>
        </plugins>
      </build>
    </profile>
    <profile>
      <id>license-check</id>
      <build>
        <plugins>
          <plugin>
          <inherited>false</inherited>
          <groupId>com.mycila.maven-license-plugin</groupId>
          <artifactId>maven-license-plugin</artifactId>
          <version>1.10.b1</version>
          <configuration>
            <header>header-template.txt</header>
            <failIfMissing>true</failIfMissing>
            <aggregate>true</aggregate>
            <strictCheck>true</strictCheck>
            <properties>
               <copyright-range>${project.inceptionYear}-2012</copyright-range>
            </properties>
            <mapping>
              <java>DOUBLESLASH_STYLE</java>
            </mapping>
            <includes>
              <include>**/*.java</include>
            </includes>
            <excludes>
              <exclude>jetty-util/src/main/java/org/eclipse/jetty/util/security/UnixCrypt.java</exclude>
              <exclude>jetty-policy/src/main/java/org/eclipse/jetty/policy/loader/DefaultPolicyLoader.java</exclude>
              <exclude>jetty-policy/src/main/java/org/eclipse/jetty/policy/loader/PolicyFileScanner.java</exclude>
              <exlcude>jetty-ant/**</exlcude> <!-- short term, need to add support to accept additional copyrights -->
            </excludes>
          </configuration>
          <executions>
            <execution>
              <id>check-headers</id>
              <phase>verify</phase>
              <goals>
                <goal>check</goal>
              </goals>
            </execution>
          </executions>
        </plugin>
        </plugins>
      </build>
    </profile>
  </profiles>
</project><|MERGE_RESOLUTION|>--- conflicted
+++ resolved
@@ -158,21 +158,10 @@
                   <!-- allowed combinations -->
                   <includes>
                     <include>org.apache.geronimo.specs:geronimo-atinject_1.0_spec:jar:*</include>
-<<<<<<< HEAD
-<!--
-=======
                     <include>javax.net.websocket:*:*:*</include>
                     <include>javax.websocket:*:*:*</include>
->>>>>>> b3e11143
                     <include>javax.servlet:*:*:*:provided</include>
--->
                     <include>javax.servlet.jsp:*:*:*:provided</include>
-                    <include>javax.servlet</include>
-<!--
-                    <include>org.apache.geronimo.specs</include>
-                    <include>javax.mail</include>
-                    <include>javax.activation</include>
--->
                   </includes>
                   <searchTransitive>true</searchTransitive>
                   <message>This dependency is banned, use the ORBIT provided dependency instead.</message>
