//
//  ========================================================================
//  Copyright (c) 1995-2016 Mort Bay Consulting Pty. Ltd.
//  ------------------------------------------------------------------------
//  All rights reserved. This program and the accompanying materials
//  are made available under the terms of the Eclipse Public License v1.0
//  and Apache License v2.0 which accompanies this distribution.
//
//      The Eclipse Public License is available at
//      http://www.eclipse.org/legal/epl-v10.html
//
//      The Apache License v2.0 is available at
//      http://www.opensource.org/licenses/apache2.0.php
//
//  You may elect to redistribute this code under either of these licenses.
//  ========================================================================
//

package org.eclipse.jetty.websocket.common.message;

import static org.hamcrest.Matchers.is;

import java.net.URI;
import java.net.URISyntaxException;
import java.util.Arrays;

import org.eclipse.jetty.toolchain.test.TestTracker;
import org.eclipse.jetty.util.log.Log;
import org.eclipse.jetty.util.log.Logger;
import org.eclipse.jetty.websocket.api.WebSocketPolicy;
import org.eclipse.jetty.websocket.api.extensions.OutgoingFrames;
import org.eclipse.jetty.websocket.common.WebSocketSession;
import org.eclipse.jetty.websocket.common.io.FramePipes;
import org.eclipse.jetty.websocket.common.io.LocalWebSocketConnection;
import org.eclipse.jetty.websocket.common.scopes.SimpleContainerScope;
import org.eclipse.jetty.websocket.common.scopes.WebSocketContainerScope;
import org.eclipse.jetty.websocket.common.test.LeakTrackingBufferPoolRule;
import org.junit.After;
import org.junit.Assert;
import org.junit.Before;
import org.junit.Rule;
import org.junit.Test;
import org.junit.rules.TestName;

public class MessageWriterTest
{
    private static final Logger LOG = Log.getLogger(MessageWriterTest.class);

    @Rule
    public TestTracker testtracker = new TestTracker();

    @Rule
    public TestName testname = new TestName();

    @Rule
    public LeakTrackingBufferPoolRule bufferPool = new LeakTrackingBufferPoolRule("Test");

    private WebSocketPolicy policy;
    private TrackingSocket remoteSocket;
    private WebSocketSession session;
    private WebSocketSession remoteSession;

    @After
    public void closeSession() throws Exception
    {
        session.close();
<<<<<<< HEAD
        remoteSession.close();
    }

    @Before
    public void setupSession() throws URISyntaxException
=======
        session.stop();
    }

    @Before
    public void setupSession() throws Exception
>>>>>>> 3ea5c29e
    {
        policy = WebSocketPolicy.newServerPolicy();
        policy.setInputBufferSize(1024);
        policy.setMaxTextMessageBufferSize(1024);

        // Container
        WebSocketContainerScope containerScope = new SimpleContainerScope(policy,bufferPool);

        // remote socket
        remoteSocket = new TrackingSocket("remote");
        URI remoteURI = new URI("ws://localhost/remote");
        LocalWebSocketConnection remoteConnection = new LocalWebSocketConnection(bufferPool);
        remoteSession = new WebSocketSession(containerScope,remoteURI,remoteSocket,remoteConnection);
        OutgoingFrames socketPipe = FramePipes.to(remoteSession);
        remoteSession.open();

        // Local Session
        TrackingSocket localSocket = new TrackingSocket("local");
        URI localURI = new URI("ws://localhost/local");
        LocalWebSocketConnection localConnection = new LocalWebSocketConnection(bufferPool);
        session = new WebSocketSession(containerScope,localURI,localSocket,localConnection);

        session.setPolicy(policy);
        // talk to our remote socket
        session.setOutgoingHandler(socketPipe);
        // start session
        session.start();
        // open connection
        session.open();
    }

    @Test
    public void testMultipleWrites() throws Exception
    {
        try (MessageWriter stream = new MessageWriter(session))
        {
            stream.write("Hello");
            stream.write(" ");
            stream.write("World");
        }

        Assert.assertThat("Socket.messageQueue.size",remoteSocket.messageQueue.size(),is(1));
        String msg = remoteSocket.messageQueue.poll();
        Assert.assertThat("Message",msg,is("Hello World"));
    }

    @Test
    public void testSingleWrite() throws Exception
    {
        try (MessageWriter stream = new MessageWriter(session))
        {
            stream.append("Hello World");
        }

        Assert.assertThat("Socket.messageQueue.size",remoteSocket.messageQueue.size(),is(1));
        String msg = remoteSocket.messageQueue.poll();
        Assert.assertThat("Message",msg,is("Hello World"));
    }

    @Test
    public void testWriteMultipleBuffers() throws Exception
    {
        int bufsize = (int)(policy.getMaxTextMessageBufferSize() * 2.5);
        char buf[] = new char[bufsize];
        if (LOG.isDebugEnabled())
            LOG.debug("Buffer size: {}",bufsize);
        Arrays.fill(buf,'x');
        buf[bufsize - 1] = 'o'; // mark last entry for debugging

        try (MessageWriter stream = new MessageWriter(session))
        {
            stream.write(buf);
        }

        Assert.assertThat("Socket.messageQueue.size",remoteSocket.messageQueue.size(),is(1));
        String msg = remoteSocket.messageQueue.poll();
        String expected = new String(buf);
        Assert.assertThat("Message",msg,is(expected));
    }
}<|MERGE_RESOLUTION|>--- conflicted
+++ resolved
@@ -64,19 +64,12 @@
     public void closeSession() throws Exception
     {
         session.close();
-<<<<<<< HEAD
+        session.stop();
         remoteSession.close();
     }
 
     @Before
     public void setupSession() throws URISyntaxException
-=======
-        session.stop();
-    }
-
-    @Before
-    public void setupSession() throws Exception
->>>>>>> 3ea5c29e
     {
         policy = WebSocketPolicy.newServerPolicy();
         policy.setInputBufferSize(1024);
