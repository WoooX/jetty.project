<?xml version="1.0" encoding="UTF-8"?>
<project xmlns="http://maven.apache.org/POM/4.0.0" xmlns:xsi="http://www.w3.org/2001/XMLSchema-instance"
         xsi:schemaLocation="http://maven.apache.org/POM/4.0.0 http://maven.apache.org/maven-v4_0_0.xsd">
    <parent>
        <artifactId>jetty-project</artifactId>
        <groupId>org.eclipse.jetty</groupId>
        <version>9.4.0-SNAPSHOT</version>
    </parent>

    <modelVersion>4.0.0</modelVersion>
    <groupId>org.eclipse.jetty.websocket</groupId>
    <artifactId>websocket-parent</artifactId>
    <name>Jetty :: Websocket :: Parent</name>
    <packaging>pom</packaging>
    <url>http://www.eclipse.org/jetty</url>

    <modules>
        <module>websocket-common</module>
        <module>websocket-api</module>
        <module>websocket-client</module>
        <module>websocket-server</module>
        <module>websocket-servlet</module>
        <module>javax-websocket-client-impl</module>
        <module>javax-websocket-server-impl</module>
    </modules>

    <build>
<<<<<<< HEAD
        <plugins>
            <plugin>
                <groupId>org.codehaus.mojo</groupId>
                <artifactId>findbugs-maven-plugin</artifactId>
                <configuration>
                    <onlyAnalyze>org.eclipse.jetty.websocket.*</onlyAnalyze>
                </configuration>
            </plugin>
        </plugins>
=======
        <pluginManagement>
            <plugins>
                <plugin>
                    <groupId>org.codehaus.mojo</groupId>
                    <artifactId>findbugs-maven-plugin</artifactId>
                    <configuration>
                        <onlyAnalyze>org.eclipse.jetty.websocket.*</onlyAnalyze>
                    </configuration>
                </plugin>
                <plugin>
                    <groupId>org.codehaus.mojo</groupId>
                    <artifactId>clirr-maven-plugin</artifactId>
                    <configuration>
                        <minSeverity>info</minSeverity>
                        <comparisonVersion>9.1.0.v20131115</comparisonVersion>
                    </configuration>
                </plugin>
            </plugins>
        </pluginManagement>
>>>>>>> 3ea5c29e
    </build>

</project><|MERGE_RESOLUTION|>--- conflicted
+++ resolved
@@ -25,17 +25,6 @@
     </modules>
 
     <build>
-<<<<<<< HEAD
-        <plugins>
-            <plugin>
-                <groupId>org.codehaus.mojo</groupId>
-                <artifactId>findbugs-maven-plugin</artifactId>
-                <configuration>
-                    <onlyAnalyze>org.eclipse.jetty.websocket.*</onlyAnalyze>
-                </configuration>
-            </plugin>
-        </plugins>
-=======
         <pluginManagement>
             <plugins>
                 <plugin>
@@ -45,17 +34,8 @@
                         <onlyAnalyze>org.eclipse.jetty.websocket.*</onlyAnalyze>
                     </configuration>
                 </plugin>
-                <plugin>
-                    <groupId>org.codehaus.mojo</groupId>
-                    <artifactId>clirr-maven-plugin</artifactId>
-                    <configuration>
-                        <minSeverity>info</minSeverity>
-                        <comparisonVersion>9.1.0.v20131115</comparisonVersion>
-                    </configuration>
-                </plugin>
             </plugins>
         </pluginManagement>
->>>>>>> 3ea5c29e
     </build>
 
 </project>