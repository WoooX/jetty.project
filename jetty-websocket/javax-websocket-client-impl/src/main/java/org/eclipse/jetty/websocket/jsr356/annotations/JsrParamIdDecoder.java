--- conflicted
+++ resolved
@@ -69,12 +69,8 @@
                     param.bind(Role.MESSAGE_PONG);
                     break;
             }
-<<<<<<< HEAD
-//            callable.setDecoderClass(metadata.getCoderClass());
-=======
 
             callable.setDecodingType(metadata.getObjectType());
->>>>>>> 3ea5c29e
             return true;
         }
         return false;
