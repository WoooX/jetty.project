--- conflicted
+++ resolved
@@ -420,18 +420,13 @@
     }
 
     @Test
-<<<<<<< HEAD
     public void testInvalidAPIUsageOnClient() throws Exception
-=======
-    public void testCleanGoAwayDoesNotTriggerFailureNotification() throws Exception
->>>>>>> 717fc781
     {
         start(new ServerSessionListener.Adapter()
         {
             @Override
             public Stream.Listener onNewStream(Stream stream, HeadersFrame frame)
             {
-<<<<<<< HEAD
                 Callback.Completable completable = new Callback.Completable();
                 MetaData.Response response = new MetaData.Response(HttpVersion.HTTP_2, HttpStatus.OK_200, new HttpFields());
                 stream.headers(new HeadersFrame(stream.getId(), response, null, false), completable);
@@ -591,17 +586,14 @@
         Assert.assertTrue(completeLatch.await(5, TimeUnit.SECONDS));
     }
 
-    private static void sleep(long time)
-    {
-        try
-        {
-            Thread.sleep(time);
-        }
-        catch (InterruptedException x)
-        {
-            throw new RuntimeException();
-        }
-=======
+    @Test
+    public void testCleanGoAwayDoesNotTriggerFailureNotification() throws Exception
+    {
+        start(new ServerSessionListener.Adapter()
+        {
+            @Override
+            public Stream.Listener onNewStream(Stream stream, HeadersFrame frame)
+            {
                 MetaData.Response metaData = new MetaData.Response(HttpVersion.HTTP_2, HttpStatus.OK_200, new HttpFields());
                 HeadersFrame response = new HeadersFrame(stream.getId(), metaData, null, true);
                 stream.headers(response, Callback.NOOP);
@@ -634,6 +626,17 @@
         // Make sure onClose() is called.
         Assert.assertTrue(closeLatch.await(5, TimeUnit.SECONDS));
         Assert.assertFalse(failureLatch.await(1, TimeUnit.SECONDS));
->>>>>>> 717fc781
+    }
+
+    private static void sleep(long time)
+    {
+        try
+        {
+            Thread.sleep(time);
+        }
+        catch (InterruptedException x)
+        {
+            throw new RuntimeException();
+        }
     }
 }