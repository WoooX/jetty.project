--- conflicted
+++ resolved
@@ -167,42 +167,6 @@
         assertEquals(HttpServletResponse.SC_OK,response.getStatus());
         assertTrue(response.getContent().indexOf("brown cow")>=0);
     }
-<<<<<<< HEAD
-
-=======
-    
-    
-    @Test
-    public void testContentTypeWithCharset() throws Exception
-    {
-        // generated and parsed test
-        HttpTester request = new HttpTester();
-        HttpTester response = new HttpTester();
-
-        // test GET
-        request.setMethod("POST");
-        request.setVersion("HTTP/1.0");
-        request.setHeader("Host","tester");
-        request.setURI("/context/dump");
-        
-        String boundary="XyXyXy";
-        request.setHeader("Content-Type","multipart/form-data; boundary=\""+boundary+"\"; charset=ISO-8859-1");
-        
-        
-        String content = "--" + boundary + "\r\n"+
-        "Content-Disposition: form-data; name=\"fileup\"; filename=\"test.upload\"\r\n"+
-        "Content-Type: application/octet-stream\r\n\r\n"+
-        "How now brown cow."+
-        "\r\n--" + boundary + "--\r\n\r\n";
-        
-        request.setContent(content);
-        
-        response.parse(tester.getResponses(request.generate()));
-        assertTrue(response.getMethod()==null);
-        assertEquals(HttpServletResponse.SC_OK,response.getStatus());
-        assertTrue(response.getContent().indexOf("brown cow")>=0);
-    }
->>>>>>> 259aac64
 
     @Test
     public void testEncodedPost() throws Exception
