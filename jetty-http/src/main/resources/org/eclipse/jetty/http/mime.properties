<<<<<<< HEAD
ai=application/postscript
aif=audio/x-aiff
aifc=audio/x-aiff
aiff=audio/x-aiff
apk=application/vnd.android.package-archive
asc=text/plain
asf=video/x.ms.asf
asx=video/x.ms.asx
au=audio/basic
avi=video/x-msvideo
bcpio=application/x-bcpio
bin=application/octet-stream
cab=application/x-cabinet
cdf=application/x-netcdf
class=application/java-vm
cpio=application/x-cpio
cpt=application/mac-compactpro
crt=application/x-x509-ca-cert
csh=application/x-csh
css=text/css
csv=text/comma-separated-values
dcr=application/x-director
dir=application/x-director
dll=application/x-msdownload
dms=application/octet-stream
doc=application/msword
dtd=application/xml-dtd
dvi=application/x-dvi
dxr=application/x-director
eps=application/postscript
etx=text/x-setext
exe=application/octet-stream
ez=application/andrew-inset
gif=image/gif
gtar=application/x-gtar
gz=application/gzip
gzip=application/gzip
hdf=application/x-hdf
hqx=application/mac-binhex40
htc=text/x-component
htm=text/html
html=text/html
ice=x-conference/x-cooltalk
ico=image/x-icon
ief=image/ief
iges=model/iges
igs=model/iges
jad=text/vnd.sun.j2me.app-descriptor
jar=application/java-archive
java=text/plain
jnlp=application/x-java-jnlp-file
jpe=image/jpeg
jpeg=image/jpeg
jpg=image/jpeg
js=application/x-javascript
jsp=text/html
kar=audio/midi
latex=application/x-latex
lha=application/octet-stream
lzh=application/octet-stream
man=application/x-troff-man
mathml=application/mathml+xml
me=application/x-troff-me
mesh=model/mesh
mid=audio/midi
midi=audio/midi
mif=application/vnd.mif
mol=chemical/x-mdl-molfile
mov=video/quicktime
movie=video/x-sgi-movie
mp2=audio/mpeg
mp3=audio/mpeg
mpe=video/mpeg
mpeg=video/mpeg
mpg=video/mpeg
mpga=audio/mpeg
ms=application/x-troff-ms
msh=model/mesh
msi=application/octet-stream
nc=application/x-netcdf
oda=application/oda
odb=application/vnd.oasis.opendocument.database
odc=application/vnd.oasis.opendocument.chart
odf=application/vnd.oasis.opendocument.formula
odg=application/vnd.oasis.opendocument.graphics
odi=application/vnd.oasis.opendocument.image
odm=application/vnd.oasis.opendocument.text-master
odp=application/vnd.oasis.opendocument.presentation
ods=application/vnd.oasis.opendocument.spreadsheet
odt=application/vnd.oasis.opendocument.text
ogg=application/ogg
otc=application/vnd.oasis.opendocument.chart-template
otf=application/vnd.oasis.opendocument.formula-template
otg=application/vnd.oasis.opendocument.graphics-template
oth=application/vnd.oasis.opendocument.text-web
oti=application/vnd.oasis.opendocument.image-template
otp=application/vnd.oasis.opendocument.presentation-template
ots=application/vnd.oasis.opendocument.spreadsheet-template
ott=application/vnd.oasis.opendocument.text-template
pbm=image/x-portable-bitmap
pdb=chemical/x-pdb
pdf=application/pdf
pgm=image/x-portable-graymap
pgn=application/x-chess-pgn
png=image/png
pnm=image/x-portable-anymap
ppm=image/x-portable-pixmap
pps=application/vnd.ms-powerpoint
ppt=application/vnd.ms-powerpoint
ps=application/postscript
qt=video/quicktime
ra=audio/x-pn-realaudio
ram=audio/x-pn-realaudio
ras=image/x-cmu-raster
rdf=application/rdf+xml
rgb=image/x-rgb
rm=audio/x-pn-realaudio
roff=application/x-troff
rpm=application/x-rpm
rtf=application/rtf
rtx=text/richtext
rv=video/vnd.rn-realvideo
ser=application/java-serialized-object
sgm=text/sgml
sgml=text/sgml
sh=application/x-sh
shar=application/x-shar
silo=model/mesh
sit=application/x-stuffit
skd=application/x-koan
skm=application/x-koan
skp=application/x-koan
skt=application/x-koan
smi=application/smil
smil=application/smil
snd=audio/basic
spl=application/x-futuresplash
src=application/x-wais-source
sv4cpio=application/x-sv4cpio
sv4crc=application/x-sv4crc
svg=image/svg+xml
swf=application/x-shockwave-flash
t=application/x-troff
tar=application/x-tar
tar.gz=application/x-gtar
tcl=application/x-tcl
tex=application/x-tex
texi=application/x-texinfo
texinfo=application/x-texinfo
tgz=application/x-gtar
tif=image/tiff
tiff=image/tiff
tr=application/x-troff
tsv=text/tab-separated-values
txt=text/plain
ustar=application/x-ustar
vcd=application/x-cdlink
vrml=model/vrml
vxml=application/voicexml+xml
wav=audio/x-wav
wbmp=image/vnd.wap.wbmp
wml=text/vnd.wap.wml
wmlc=application/vnd.wap.wmlc
wmls=text/vnd.wap.wmlscript
wmlsc=application/vnd.wap.wmlscriptc
wrl=model/vrml
wtls-ca-certificate=application/vnd.wap.wtls-ca-certificate
xbm=image/x-xbitmap
xht=application/xhtml+xml
xhtml=application/xhtml+xml
xls=application/vnd.ms-excel
xml=application/xml
xpm=image/x-xpixmap
xsl=application/xml
xslt=application/xslt+xml
xul=application/vnd.mozilla.xul+xml
xwd=image/x-xwindowdump
xyz=chemical/x-xyz
z=application/compress
zip=application/zip
=======
ai	= application/postscript
aif	= audio/x-aiff
aifc	= audio/x-aiff
aiff	= audio/x-aiff
apk = application/vnd.android.package-archive
asc	= text/plain
asf     = video/x.ms.asf
asx     = video/x.ms.asx
au	= audio/basic
avi	= video/x-msvideo
bcpio	= application/x-bcpio
bin	= application/octet-stream
cab     = application/x-cabinet
cdf	= application/x-netcdf
class	= application/java-vm
cpio	= application/x-cpio
cpt	= application/mac-compactpro
crt	= application/x-x509-ca-cert
csh	= application/x-csh
css	= text/css
csv     = text/comma-separated-values
dcr	= application/x-director
dir	= application/x-director
dll     = application/x-msdownload
dms	= application/octet-stream
doc	= application/msword
dtd     = application/xml-dtd
dvi	= application/x-dvi
dxr	= application/x-director
eps	= application/postscript
etx	= text/x-setext
exe	= application/octet-stream
ez	= application/andrew-inset
gif	= image/gif
gtar	= application/x-gtar
gz	= application/gzip
gzip	= application/gzip
hdf	= application/x-hdf
hqx	= application/mac-binhex40
htc = text/x-component
htm	= text/html
html	= text/html
ice	= x-conference/x-cooltalk
ico	= image/x-icon
ief	= image/ief
iges	= model/iges
igs	= model/iges
jad     = text/vnd.sun.j2me.app-descriptor
jar     = application/java-archive
java	= text/plain
jnlp	= application/x-java-jnlp-file
jpe	= image/jpeg
jpeg	= image/jpeg
jpg	= image/jpeg
js	= application/x-javascript
jsp	= text/html
kar	= audio/midi
latex	= application/x-latex
lha	= application/octet-stream
lzh	= application/octet-stream
man	= application/x-troff-man
mathml	= application/mathml+xml
me	= application/x-troff-me
mesh	= model/mesh
mid	= audio/midi
midi	= audio/midi
mif	= application/vnd.mif
mol     = chemical/x-mdl-molfile
mov	= video/quicktime
movie	= video/x-sgi-movie
mp2	= audio/mpeg
mp3	= audio/mpeg
mpe	= video/mpeg
mpeg	= video/mpeg
mpg	= video/mpeg
mpga	= audio/mpeg
ms	= application/x-troff-ms
msh	= model/mesh
msi	= application/octet-stream
nc	= application/x-netcdf
oda	= application/oda
odb     = application/vnd.oasis.opendocument.database
odc     = application/vnd.oasis.opendocument.chart
odf     = application/vnd.oasis.opendocument.formula
odg     = application/vnd.oasis.opendocument.graphics
odi     = application/vnd.oasis.opendocument.image
odm     = application/vnd.oasis.opendocument.text-master
odp     = application/vnd.oasis.opendocument.presentation
ods     = application/vnd.oasis.opendocument.spreadsheet
odt     = application/vnd.oasis.opendocument.text
ogg	= application/ogg
otc     = application/vnd.oasis.opendocument.chart-template
otf     = application/vnd.oasis.opendocument.formula-template
otg     = application/vnd.oasis.opendocument.graphics-template
oth     = application/vnd.oasis.opendocument.text-web
oti     = application/vnd.oasis.opendocument.image-template
otp     = application/vnd.oasis.opendocument.presentation-template
ots     = application/vnd.oasis.opendocument.spreadsheet-template
ott     = application/vnd.oasis.opendocument.text-template
pbm	= image/x-portable-bitmap
pdb	= chemical/x-pdb
pdf	= application/pdf
pgm	= image/x-portable-graymap
pgn	= application/x-chess-pgn
png	= image/png
pnm	= image/x-portable-anymap
ppm	= image/x-portable-pixmap
pps     = application/vnd.ms-powerpoint
ppt	= application/vnd.ms-powerpoint
ps	= application/postscript
qt	= video/quicktime
ra	= audio/x-pn-realaudio
ram	= audio/x-pn-realaudio
ras	= image/x-cmu-raster
rdf	= application/rdf+xml
rgb	= image/x-rgb
rm	= audio/x-pn-realaudio
roff	= application/x-troff
rpm	= application/x-rpm
rtf	= application/rtf
rtx	= text/richtext
rv      = video/vnd.rn-realvideo
ser     = application/java-serialized-object
sgm	= text/sgml
sgml	= text/sgml
sh	= application/x-sh
shar	= application/x-shar
silo	= model/mesh
sit	= application/x-stuffit
skd	= application/x-koan
skm	= application/x-koan
skp	= application/x-koan
skt	= application/x-koan
smi	= application/smil
smil	= application/smil
snd	= audio/basic
spl	= application/x-futuresplash
src	= application/x-wais-source
sv4cpio	= application/x-sv4cpio
sv4crc	= application/x-sv4crc
svg	= image/svg+xml
swf	= application/x-shockwave-flash
t	= application/x-troff
tar	= application/x-tar
tar.gz	= application/x-gtar
tcl	= application/x-tcl
tex	= application/x-tex
texi	= application/x-texinfo
texinfo	= application/x-texinfo
tgz	= application/x-gtar
tif	= image/tiff
tiff	= image/tiff
tr	= application/x-troff
tsv	= text/tab-separated-values
txt	= text/plain
ustar	= application/x-ustar
vcd	= application/x-cdlink
vrml	= model/vrml
vxml	= application/voicexml+xml
wav	= audio/x-wav
wbmp	= image/vnd.wap.wbmp
wml	= text/vnd.wap.wml
wmlc	= application/vnd.wap.wmlc
wmls	= text/vnd.wap.wmlscript
wmlsc	= application/vnd.wap.wmlscriptc
wrl	= model/vrml
wtls-ca-certificate	= application/vnd.wap.wtls-ca-certificate
xbm	= image/x-xbitmap
xht	= application/xhtml+xml
xhtml	= application/xhtml+xml
xls	= application/vnd.ms-excel
xml	= application/xml
xpm	= image/x-xpixmap
xsd	= application/xml
xsl	= application/xml
xslt	= application/xslt+xml
xul	= application/vnd.mozilla.xul+xml
xwd	= image/x-xwindowdump
xyz	= chemical/x-xyz
z	= application/compress
zip	= application/zip
>>>>>>> 5ad21612
<|MERGE_RESOLUTION|>--- conflicted
+++ resolved
@@ -1,4 +1,3 @@
-<<<<<<< HEAD
 ai=application/postscript
 aif=audio/x-aiff
 aifc=audio/x-aiff
@@ -172,193 +171,11 @@
 xls=application/vnd.ms-excel
 xml=application/xml
 xpm=image/x-xpixmap
+xsd=application/xml
 xsl=application/xml
 xslt=application/xslt+xml
 xul=application/vnd.mozilla.xul+xml
 xwd=image/x-xwindowdump
 xyz=chemical/x-xyz
 z=application/compress
-zip=application/zip
-=======
-ai	= application/postscript
-aif	= audio/x-aiff
-aifc	= audio/x-aiff
-aiff	= audio/x-aiff
-apk = application/vnd.android.package-archive
-asc	= text/plain
-asf     = video/x.ms.asf
-asx     = video/x.ms.asx
-au	= audio/basic
-avi	= video/x-msvideo
-bcpio	= application/x-bcpio
-bin	= application/octet-stream
-cab     = application/x-cabinet
-cdf	= application/x-netcdf
-class	= application/java-vm
-cpio	= application/x-cpio
-cpt	= application/mac-compactpro
-crt	= application/x-x509-ca-cert
-csh	= application/x-csh
-css	= text/css
-csv     = text/comma-separated-values
-dcr	= application/x-director
-dir	= application/x-director
-dll     = application/x-msdownload
-dms	= application/octet-stream
-doc	= application/msword
-dtd     = application/xml-dtd
-dvi	= application/x-dvi
-dxr	= application/x-director
-eps	= application/postscript
-etx	= text/x-setext
-exe	= application/octet-stream
-ez	= application/andrew-inset
-gif	= image/gif
-gtar	= application/x-gtar
-gz	= application/gzip
-gzip	= application/gzip
-hdf	= application/x-hdf
-hqx	= application/mac-binhex40
-htc = text/x-component
-htm	= text/html
-html	= text/html
-ice	= x-conference/x-cooltalk
-ico	= image/x-icon
-ief	= image/ief
-iges	= model/iges
-igs	= model/iges
-jad     = text/vnd.sun.j2me.app-descriptor
-jar     = application/java-archive
-java	= text/plain
-jnlp	= application/x-java-jnlp-file
-jpe	= image/jpeg
-jpeg	= image/jpeg
-jpg	= image/jpeg
-js	= application/x-javascript
-jsp	= text/html
-kar	= audio/midi
-latex	= application/x-latex
-lha	= application/octet-stream
-lzh	= application/octet-stream
-man	= application/x-troff-man
-mathml	= application/mathml+xml
-me	= application/x-troff-me
-mesh	= model/mesh
-mid	= audio/midi
-midi	= audio/midi
-mif	= application/vnd.mif
-mol     = chemical/x-mdl-molfile
-mov	= video/quicktime
-movie	= video/x-sgi-movie
-mp2	= audio/mpeg
-mp3	= audio/mpeg
-mpe	= video/mpeg
-mpeg	= video/mpeg
-mpg	= video/mpeg
-mpga	= audio/mpeg
-ms	= application/x-troff-ms
-msh	= model/mesh
-msi	= application/octet-stream
-nc	= application/x-netcdf
-oda	= application/oda
-odb     = application/vnd.oasis.opendocument.database
-odc     = application/vnd.oasis.opendocument.chart
-odf     = application/vnd.oasis.opendocument.formula
-odg     = application/vnd.oasis.opendocument.graphics
-odi     = application/vnd.oasis.opendocument.image
-odm     = application/vnd.oasis.opendocument.text-master
-odp     = application/vnd.oasis.opendocument.presentation
-ods     = application/vnd.oasis.opendocument.spreadsheet
-odt     = application/vnd.oasis.opendocument.text
-ogg	= application/ogg
-otc     = application/vnd.oasis.opendocument.chart-template
-otf     = application/vnd.oasis.opendocument.formula-template
-otg     = application/vnd.oasis.opendocument.graphics-template
-oth     = application/vnd.oasis.opendocument.text-web
-oti     = application/vnd.oasis.opendocument.image-template
-otp     = application/vnd.oasis.opendocument.presentation-template
-ots     = application/vnd.oasis.opendocument.spreadsheet-template
-ott     = application/vnd.oasis.opendocument.text-template
-pbm	= image/x-portable-bitmap
-pdb	= chemical/x-pdb
-pdf	= application/pdf
-pgm	= image/x-portable-graymap
-pgn	= application/x-chess-pgn
-png	= image/png
-pnm	= image/x-portable-anymap
-ppm	= image/x-portable-pixmap
-pps     = application/vnd.ms-powerpoint
-ppt	= application/vnd.ms-powerpoint
-ps	= application/postscript
-qt	= video/quicktime
-ra	= audio/x-pn-realaudio
-ram	= audio/x-pn-realaudio
-ras	= image/x-cmu-raster
-rdf	= application/rdf+xml
-rgb	= image/x-rgb
-rm	= audio/x-pn-realaudio
-roff	= application/x-troff
-rpm	= application/x-rpm
-rtf	= application/rtf
-rtx	= text/richtext
-rv      = video/vnd.rn-realvideo
-ser     = application/java-serialized-object
-sgm	= text/sgml
-sgml	= text/sgml
-sh	= application/x-sh
-shar	= application/x-shar
-silo	= model/mesh
-sit	= application/x-stuffit
-skd	= application/x-koan
-skm	= application/x-koan
-skp	= application/x-koan
-skt	= application/x-koan
-smi	= application/smil
-smil	= application/smil
-snd	= audio/basic
-spl	= application/x-futuresplash
-src	= application/x-wais-source
-sv4cpio	= application/x-sv4cpio
-sv4crc	= application/x-sv4crc
-svg	= image/svg+xml
-swf	= application/x-shockwave-flash
-t	= application/x-troff
-tar	= application/x-tar
-tar.gz	= application/x-gtar
-tcl	= application/x-tcl
-tex	= application/x-tex
-texi	= application/x-texinfo
-texinfo	= application/x-texinfo
-tgz	= application/x-gtar
-tif	= image/tiff
-tiff	= image/tiff
-tr	= application/x-troff
-tsv	= text/tab-separated-values
-txt	= text/plain
-ustar	= application/x-ustar
-vcd	= application/x-cdlink
-vrml	= model/vrml
-vxml	= application/voicexml+xml
-wav	= audio/x-wav
-wbmp	= image/vnd.wap.wbmp
-wml	= text/vnd.wap.wml
-wmlc	= application/vnd.wap.wmlc
-wmls	= text/vnd.wap.wmlscript
-wmlsc	= application/vnd.wap.wmlscriptc
-wrl	= model/vrml
-wtls-ca-certificate	= application/vnd.wap.wtls-ca-certificate
-xbm	= image/x-xbitmap
-xht	= application/xhtml+xml
-xhtml	= application/xhtml+xml
-xls	= application/vnd.ms-excel
-xml	= application/xml
-xpm	= image/x-xpixmap
-xsd	= application/xml
-xsl	= application/xml
-xslt	= application/xslt+xml
-xul	= application/vnd.mozilla.xul+xml
-xwd	= image/x-xwindowdump
-xyz	= chemical/x-xyz
-z	= application/compress
-zip	= application/zip
->>>>>>> 5ad21612
+zip=application/zip